--- conflicted
+++ resolved
@@ -1,300 +1,253 @@
-<!DOCTYPE html>
-<!--
-  Author: Peter Jensen
--->
-<html>
-<head>
-  <meta charset="utf-8">
-  <meta http-equiv="Content-Type" content="text/html; charset=utf-8">
-  <meta name="viewport" content="viewport-fit=cover, user-scalable=no, width=device-width, initial-scale=1, maximum-scale=1">
-  <title>Nascom 2 Simulator</title>
-  <style>
-    :root {
-      --font-family:Arial;
-      --font-size:1em;
-      --font-size-input:1em;
-<<<<<<< HEAD
-      --container-width: 1000px;
-    }
-    @media (max-width: 1000px) {
-      :root {
-        --container-width:100%;
-=======
-      --container-width:960x;
-      --canvas-width:960px;
-      --canvas-height:512px;
-      --canvas-margin:0px;
-    }
-    @media (max-width: 959px) {
-      :root {
-        --container-width:414px;
-        --canvas-width:480px;
-        --canvas-height:256px;
-        --canvas-margin:-33px;
-      }
-    }
-    @media (max-width: 413px) {
-      :root {
-        --container-width:360px;
-        --canvas-margin:-48px;
->>>>>>> 2e7de8ab
-      }
-    }
-    html {
-      display: table;
-      margin: auto;
-    }
-    body {
-      display: table-cell;
-      font-family: var(--font-family);
-      font-size: var(--font-size);
-      background: #e0e0e0;
-    }
-    button {
-      font-family:var(--font-family);
-      font-size: var(--font-size-input);
-    }
-    select {
-      font-family:var(--font-family);
-      font-size: var(--font-size-input);
-    }
-    h1 {
-      text-align: center;
-    }
-    #container {
-      width: var(--container-width);
-<<<<<<< HEAD
-=======
-      overflow:hidden;
->>>>>>> 2e7de8ab
-    }
-    #canvas-container {
-      text-align: center;
-      overflow:hidden;
-    }
-    #canvas {
-      width:var(--canvas-width);
-      height:var(--canvas-height);
-      margin-left:var(--canvas-margin);
-      border-radius:10px;
-    }
-    #controls {
-      text-align: center;
-    }
-    #sub-header {
-      text-align: center;
-      font-style: italic;
-      padding-bottom: 10px;
-    }
-  </style>
-</head>
-<body onload="onLoaded()">
-  <div id="container">
-    <h1>Nascom 2 Simulator</h1>
-    <div id="sub-header">Ported to the Web by: Peter Jensen</div>
-<<<<<<< HEAD
-=======
-    <div style="width:0px; height:0px; overflow:hidden">
-      <textarea id="text"></textarea>
-    </div>
->>>>>>> 2e7de8ab
-    <div id="canvas-container">
-      <canvas id="canvas" oncontextmenu="event.preventDefault()"></canvas>
-    </div>
-    <div id="controls">
-      <button id="reset">Reset</button>
-      <select id="pick">
-        <option>Avalanch.nas</option>
-        <option>BLS-Breakout.nas</option>
-        <option>BLS-Pascal-1.2.nas</option>
-        <option>BLS-Spacezap.nas</option>
-        <option>Hole.nas</option>
-        <option>KKS-3dmaze.nas</option>
-        <option>Monster.nas</option>
-        <option>Reversi.nas</option>
-        <option>Serpent.nas</option>
-        <option>Spcinv.nas</option>
-        <option>galaxian.nas</option>
-        <option>jailbrk.nas</option>
-        <option>pacman.nas</option>
-        <option>pacman2.nas</option>
-        <option>spacewar.nas</option>
-      </select>
-      <button id="load">Load</button>
-<<<<<<< HEAD
-    </div>
-    <div style="width:0px; height:0px; overflow:hidden">
-      <textarea id="text"></textarea>
-=======
-      <button id="keyboard">Keyboard</button>
->>>>>>> 2e7de8ab
-    </div>
-    <div>
-      <h3>Usage</h3>
-      <ul>
-        <li>Pick the program to load, and click 'Load'</li>
-        <li>Execute the program with the NAS-SYS command 'E1000' (typically)</li>
-      </ul>
-      <h3>Notes</h3>
-      <ul>
-        <li>Adapted from: <A href="https://github.com/tommythorn/virtual-nascom">Tommy Thorn's Simulator</A></li>
-        <li>Built with <A href="https://emscripten.org">Emscripten</A></li>
-        <li>Runs with WebAssembly and Javascript</li>
-      </ul>
-      <h3>TODO</h3>
-      <ul>
-        <li>Figure out how to simulate 'save to tape'.  Maybe use IndexedDb or localStorage</li>
-      </ul>
-    </div>
-  </div>
-  <script>
-    // Initialization is done after the DOM has loaded AND the Wasm runtime is initialized.
-    // The order of these two events is depending on network speed, so make no assumption
-    // on which one occurs last.
-    var isRuntimeInitialized = false;
-    var isLoaded             = false;
-    function onInit() {
-      isRuntimeInitialized = true;
-      if (isLoaded)
-        init();
-    }
-    function onLoaded() {
-      isLoaded = true;
-      if (isRuntimeInitialized)
-        init();
-    }
-    var Module = {
-      noInitialRun: true, // invoke main manually after document load
-      canvas: null,       // initialized after document is loaded
-      onRuntimeInitialized: onInit,
-      print: function(text) {
-          if (arguments.length > 1) text = Array.prototype.slice.call(arguments).join(' ');
-          console.log(text);
-      },
-      printErr: function(text) {
-          if (arguments.length > 1) text = Array.prototype.slice.call(arguments).join(' ');
-          console.error(text);
-      }
-    };
-  </script>
-  <script>
-    var elems = {
-      canvas: null,
-      text: null,
-      reset: null,
-      pick: null,
-      load: null,
-      keyboard: null
-    };
-    function load_nascom_string(str) {
-      let ptr = allocate(intArrayFromString(str), ALLOC_NORMAL);
-      Module._load_nascom_string(ptr);
-      _free(ptr);
-    }
-    function load(e) {
-      const fileName = elems.pick.options[elems.pick.selectedIndex].innerText;
-      const fullFileName = "programs/e1000/" + fileName;
-      fetch(fullFileName)
-        .then(response => response.text())
-        .then(text => load_nascom_string(text));
-    }
-<<<<<<< HEAD
-    function canvasClick(e) {
-      e.preventDefault();
-      elems.canvas.blur();
-      elems.text.focus();
-    }
-    function keyDown(e) {
-      elems.canvas.dispatchEvent(e);
-=======
-    function keyboardClick(e) {
-      e.preventDefault();
-      elems.keyboard.blur();
-      elems.text.focus();
-      elems.canvas.scrollIntoView(true);
->>>>>>> 2e7de8ab
-    }
-    function setCanvasSize() {
-      const bodyWidth = document.body.clientWidth;
-      const canvasMul = Math.floor(bodyWidth/15);
-<<<<<<< HEAD
-      const canvasWidth = canvasMul * 15;
-      const canvasHeight = canvasMul * 8;
-      elems.canvas.style.width = canvasWidth + "px";
-      elems.canvas.style.height = canvasHeight + "px";
-=======
-      let canvasWidth = canvasMul * 15;
-      let canvasHeight = canvasMul * 8;
-      let marginLeft = 0;
-      if (canvasWidth < 480) {
-        canvasWidth  = 480;
-        canvasHeight = 256;
-        marginLeft = (480 - bodyWidth)/2;
-        marginLeft = marginLeft > 48 ? 48 : marginLeft;
-      }
-      elems.canvas.style.width = canvasWidth + "px";
-      elems.canvas.style.height = canvasHeight + "px";
-      elems.canvas.style.marginLeft = -marginLeft + "px";
->>>>>>> 2e7de8ab
-    }
-    function initElems() {
-      elems.reset = document.getElementById("reset");
-      elems.pick = document.getElementById("pick");
-      elems.load = document.getElementById("load");
-      elems.text = document.getElementById("text");
-      elems.canvas = document.getElementById("canvas");
-<<<<<<< HEAD
-=======
-      elems.keyboard = document.getElementById("keyboard");
-    }
-    function setupKeyboardHandlers() {
-      // this is really only necessary for Android screen keyboards
-      function keyEventHandler(e) {
-        if (e.keyCode == 229) {
-          if (typeof e.custom === "undefined") {
-//            e.stopImmediatePropagation();
-            let oldText = elems.text.value;
-            setTimeout(function () {
-//              const keyString = elems.text.value.replace(oldText, '');
-              const keyString = elems.text.value;
-//              alert("keyString = '" + keyString + "', oldText = '" + oldText +"'");
-              if (keyString.length < 1)
-                return;
-              let customEventInit = {custom: true};
-              customEventInit = Object.assign(customEventInit, e);
-              customEventInit.keyCode = keyString.charCodeAt(keyString.length-1);
-              let customKeydown = new KeyboardEvent("keydown", customEventInit);
-              window.dispatchEvent(customKeydown);
-              let customKeyup = new KeyboardEvent("keyup", customEventInit);
-              window.dispatchEvent(customKeyup);
-              elems.text.value = "";
-            }, 0);
-          }
-        }
-      }
-
-      // Setup handler for keydown event
-      window.addEventListener("keydown", keyEventHandler, true);
->>>>>>> 2e7de8ab
-    }
-    function init() {
-      initElems();
-      elems.load.addEventListener("click", load);
-      elems.reset.addEventListener("click", Module._reset_nascom);
-<<<<<<< HEAD
-      elems.canvas.addEventListener("click", canvasClick);
-      document.body.addEventListener("keyDown", keyDown);
-      Module.canvas = elems.canvas;
-      setCanvasSize();
-=======
-      elems.keyboard.addEventListener("click", keyboardClick);
-      setupKeyboardHandlers();
-      Module.canvas = elems.canvas;
-      //setCanvasSize();
->>>>>>> 2e7de8ab
-      Module._main(); // Invoke main from wasm file
-    }
-  </script>
-  <script src="virtual-nascom.js"></script>
-</body>
+<!DOCTYPE html>
+<!--
+  Author: Peter Jensen
+-->
+<html>
+<head>
+  <meta charset="utf-8">
+  <meta http-equiv="Content-Type" content="text/html; charset=utf-8">
+  <meta name="viewport" content="viewport-fit=cover, user-scalable=no, width=device-width, initial-scale=1, maximum-scale=1">
+  <title>Nascom 2 Simulator</title>
+  <style>
+    :root {
+      --font-family:Arial;
+      --font-size:1em;
+      --font-size-input:1em;
+      --container-width:960x;
+      --canvas-width:960px;
+      --canvas-height:512px;
+      --canvas-margin:0px;
+    }
+    @media (max-width: 959px) {
+      :root {
+        --container-width:414px;
+        --canvas-width:480px;
+        --canvas-height:256px;
+        --canvas-margin:-33px;
+      }
+    }
+    @media (max-width: 413px) {
+      :root {
+        --container-width:360px;
+        --canvas-margin:-48px;
+      }
+    }
+    html {
+      display: table;
+      margin: auto;
+    }
+    body {
+      display: table-cell;
+      font-family: var(--font-family);
+      font-size: var(--font-size);
+      background: #e0e0e0;
+    }
+    button {
+      font-family:var(--font-family);
+      font-size: var(--font-size-input);
+    }
+    select {
+      font-family:var(--font-family);
+      font-size: var(--font-size-input);
+    }
+    h1 {
+      text-align: center;
+    }
+    #container {
+      width: var(--container-width);
+      overflow:hidden;
+    }
+    #canvas-container {
+      text-align: center;
+      overflow:hidden;
+    }
+    #canvas {
+      width:var(--canvas-width);
+      height:var(--canvas-height);
+      margin-left:var(--canvas-margin);
+      border-radius:10px;
+    }
+    #controls {
+      text-align: center;
+    }
+    #sub-header {
+      text-align: center;
+      font-style: italic;
+      padding-bottom: 10px;
+    }
+  </style>
+</head>
+<body onload="onLoaded()">
+  <div id="container">
+    <h1>Nascom 2 Simulator</h1>
+    <div id="sub-header">Ported to the Web by: Peter Jensen</div>
+    <div style="width:0px; height:0px; overflow:hidden">
+      <textarea id="text"></textarea>
+    </div>
+    <div id="canvas-container">
+      <canvas id="canvas" oncontextmenu="event.preventDefault()"></canvas>
+    </div>
+    <div id="controls">
+      <button id="reset">Reset</button>
+      <select id="pick">
+        <option>Avalanch.nas</option>
+        <option>BLS-Breakout.nas</option>
+        <option>BLS-Pascal-1.2.nas</option>
+        <option>BLS-Spacezap.nas</option>
+        <option>Hole.nas</option>
+        <option>KKS-3dmaze.nas</option>
+        <option>Monster.nas</option>
+        <option>Reversi.nas</option>
+        <option>Serpent.nas</option>
+        <option>Spcinv.nas</option>
+        <option>galaxian.nas</option>
+        <option>jailbrk.nas</option>
+        <option>pacman.nas</option>
+        <option>pacman2.nas</option>
+        <option>spacewar.nas</option>
+      </select>
+      <button id="load">Load</button>
+      <button id="keyboard">Keyboard</button>
+    </div>
+    <div>
+      <h3>Usage</h3>
+      <ul>
+        <li>Pick the program to load, and click 'Load'</li>
+        <li>Execute the program with the NAS-SYS command 'E1000' (typically)</li>
+      </ul>
+      <h3>Notes</h3>
+      <ul>
+        <li>Adapted from: <A href="https://github.com/tommythorn/virtual-nascom">Tommy Thorn's Simulator</A></li>
+        <li>Built with <A href="https://emscripten.org">Emscripten</A></li>
+        <li>Runs with WebAssembly and Javascript</li>
+      </ul>
+      <h3>TODO</h3>
+      <ul>
+        <li>Figure out how to simulate 'save to tape'.  Maybe use IndexedDb or localStorage</li>
+      </ul>
+    </div>
+  </div>
+  <script>
+    // Initialization is done after the DOM has loaded AND the Wasm runtime is initialized.
+    // The order of these two events is depending on network speed, so make no assumption
+    // on which one occurs last.
+    var isRuntimeInitialized = false;
+    var isLoaded             = false;
+    function onInit() {
+      isRuntimeInitialized = true;
+      if (isLoaded)
+        init();
+    }
+    function onLoaded() {
+      isLoaded = true;
+      if (isRuntimeInitialized)
+        init();
+    }
+    var Module = {
+      noInitialRun: true, // invoke main manually after document load
+      canvas: null,       // initialized after document is loaded
+      onRuntimeInitialized: onInit,
+      print: function(text) {
+          if (arguments.length > 1) text = Array.prototype.slice.call(arguments).join(' ');
+          console.log(text);
+      },
+      printErr: function(text) {
+          if (arguments.length > 1) text = Array.prototype.slice.call(arguments).join(' ');
+          console.error(text);
+      }
+    };
+  </script>
+  <script>
+    var elems = {
+      canvas: null,
+      text: null,
+      reset: null,
+      pick: null,
+      load: null,
+      keyboard: null
+    };
+    function load_nascom_string(str) {
+      let ptr = allocate(intArrayFromString(str), ALLOC_NORMAL);
+      Module._load_nascom_string(ptr);
+      _free(ptr);
+    }
+    function load(e) {
+      const fileName = elems.pick.options[elems.pick.selectedIndex].innerText;
+      const fullFileName = "programs/e1000/" + fileName;
+      fetch(fullFileName)
+        .then(response => response.text())
+        .then(text => load_nascom_string(text));
+    }
+    function keyboardClick(e) {
+      e.preventDefault();
+      elems.keyboard.blur();
+      elems.text.focus();
+      elems.canvas.scrollIntoView(true);
+    }
+    function setCanvasSize() {
+      const bodyWidth = document.body.clientWidth;
+      const canvasMul = Math.floor(bodyWidth/15);
+      let canvasWidth = canvasMul * 15;
+      let canvasHeight = canvasMul * 8;
+      let marginLeft = 0;
+      if (canvasWidth < 480) {
+        canvasWidth  = 480;
+        canvasHeight = 256;
+        marginLeft = (480 - bodyWidth)/2;
+        marginLeft = marginLeft > 48 ? 48 : marginLeft;
+      }
+      elems.canvas.style.width = canvasWidth + "px";
+      elems.canvas.style.height = canvasHeight + "px";
+      elems.canvas.style.marginLeft = -marginLeft + "px";
+    }
+    function initElems() {
+      elems.reset = document.getElementById("reset");
+      elems.pick = document.getElementById("pick");
+      elems.load = document.getElementById("load");
+      elems.text = document.getElementById("text");
+      elems.canvas = document.getElementById("canvas");
+      elems.keyboard = document.getElementById("keyboard");
+    }
+    function setupKeyboardHandlers() {
+      // this is really only necessary for Android screen keyboards
+      function keyEventHandler(e) {
+        if (e.keyCode == 229) {
+          if (typeof e.custom === "undefined") {
+//            e.stopImmediatePropagation();
+            let oldText = elems.text.value;
+            setTimeout(function () {
+//              const keyString = elems.text.value.replace(oldText, '');
+              const keyString = elems.text.value;
+//              alert("keyString = '" + keyString + "', oldText = '" + oldText +"'");
+              if (keyString.length < 1)
+                return;
+              let customEventInit = {custom: true};
+              customEventInit = Object.assign(customEventInit, e);
+              customEventInit.keyCode = keyString.charCodeAt(keyString.length-1);
+              let customKeydown = new KeyboardEvent("keydown", customEventInit);
+              window.dispatchEvent(customKeydown);
+              let customKeyup = new KeyboardEvent("keyup", customEventInit);
+              window.dispatchEvent(customKeyup);
+              elems.text.value = "";
+            }, 0);
+          }
+        }
+      }
+
+      // Setup handler for keydown event
+      window.addEventListener("keydown", keyEventHandler, true);
+    }
+    function init() {
+      initElems();
+      elems.load.addEventListener("click", load);
+      elems.reset.addEventListener("click", Module._reset_nascom);
+      elems.keyboard.addEventListener("click", keyboardClick);
+      setupKeyboardHandlers();
+      Module.canvas = elems.canvas;
+      //setCanvasSize();
+      Module._main(); // Invoke main from wasm file
+    }
+  </script>
+  <script src="virtual-nascom.js"></script>
+</body>
 </html>